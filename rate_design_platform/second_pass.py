--- conflicted
+++ resolved
@@ -14,10 +14,6 @@
 import numpy as np
 import pandas as pd
 from ochre import Dwelling  # type: ignore[import-untyped]
-<<<<<<< HEAD
-=======
-from ochre.utils import default_input_path  # type: ignore[import-untyped]
->>>>>>> 694c83b8
 
 # Define constants
 seconds_per_hour = 3600
