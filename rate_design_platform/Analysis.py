"""
Collection of dataclasses and functions for analyzing the results of the TOU scheduling decision model.
"""

from dataclasses import dataclass
from datetime import datetime, timedelta
from typing import NamedTuple

import matplotlib
import matplotlib.dates as mdates

matplotlib.use("Agg")  # Use non-interactive backend
import numpy as np
import pandas as pd
from matplotlib import pyplot as plt

from rate_design_platform.utils.constants import SECONDS_PER_HOUR
from rate_design_platform.utils.rates import MonthlyRateStructure, TOUParameters


@dataclass
class MonthlyResults:
    """Results from a single month's simulation"""

    year: int
    month: int
    current_state: str  # "default" or "tou"
    bill: float  # Monthly electricity bill [$]
    comfort_penalty: float  # Monthly comfort penalty [$]
    switching_decision: str  # "switch" or "stay"
    realized_savings: float  # Realized savings (if on TOU)
    unrealized_savings: float  # Unrealized/anticipated savings (if on default)


@dataclass
class ValueLearningResults:
    """Results from value learning simulation including learning metrics"""

    # Inherit all fields from MonthlyResults
    year: int
    month: int
    current_state: str
    bill: float
    comfort_penalty: float
    switching_decision: str
    realized_savings: float
    unrealized_savings: float

    # Value learning specific fields
    v_default: float  # Learned value for default schedule
    v_tou: float  # Learned value for TOU schedule
    epsilon_m: float  # Exploration rate for this month
    alpha_m_learn: float  # Learning rate for this month
    decision_type: str  # "exploration" or "exploitation"
    value_difference: float  # |V_tou - V_default|
    recent_cost_surprise: float  # Experience replay cost surprise


@dataclass
class MonthlyMetrics:
    """Metrics from a single month's simulation"""

    year: int = 0
    month: int = 0
    bill: float = 0
    comfort_penalty: float = 0


class SimulationResults(NamedTuple):
    """Results from HPWH simulation for a given month"""

    Time: np.ndarray  # Datetime array
    E_mt: np.ndarray  # Electricity consumption [kWh]
    T_tank_mt: np.ndarray  # Tank temperature [°C]
    D_unmet_mt: np.ndarray  # Electrical unmet demand [kWh] (operational power deficit)


def calculate_monthly_bill(
    simulation_results: SimulationResults, monthly_rate_structure: list[MonthlyRateStructure]
) -> list[MonthlyMetrics]:
    """Calculate monthly electricity bill"""
    monthly_metrics = []

    for month_rate in monthly_rate_structure:
        # Extract consumption data for this month
        time_pd = pd.to_datetime(simulation_results.Time)
        simulation_results_year = time_pd.year == month_rate.year
        simulation_results_month = time_pd.month == month_rate.month
        month_consumption = simulation_results.E_mt[simulation_results_year & simulation_results_month]

        # Calculate bill for this month: sum(consumption * rates)
        month_bill = float(np.sum(month_consumption * month_rate.rates))
        monthly_metrics.append(MonthlyMetrics(year=month_rate.year, month=month_rate.month, bill=month_bill))

    return monthly_metrics


def calculate_monthly_comfort_penalty(
    simulation_results: SimulationResults, TOU_params: TOUParameters, comfort_penalty_factor: float = 0.15
) -> list[MonthlyMetrics]:
    """
    Calculate comfort penalty in $ from electrical unmet demand

    Args:
        simulation_results: Simulation results
        TOU_params: TOU parameters (unused but kept for compatibility)
        comfort_penalty_factor: Monetization factor for comfort penalty ($/kWh)

    Returns:
        List of comfort penalties for each month
    """
    time_stamps = simulation_results.Time
    unmet_demand_kWh = simulation_results.D_unmet_mt
    monthly_comfort_penalties = []

    # Group by month
    current_month = None
    month_start_idx = 0

    for i, timestamp in enumerate(time_stamps):
        # Try to get month, with fallback for numpy.datetime64
        try:
            year = timestamp.year
            month = timestamp.month
        except AttributeError:
            # Fallback for numpy.datetime64 objects
            year = timestamp.astype("datetime64[Y]").astype(int)
            month = timestamp.astype("datetime64[M]").astype(int) % 12 + 1

        if current_month is None:
            current_month = month
        elif month != current_month:
            # Month changed, calculate penalty for the previous month
            month_intervals = i - month_start_idx
            month_unmet_demand = unmet_demand_kWh[month_start_idx : month_start_idx + month_intervals]
            total_unmet_kwh = np.sum(month_unmet_demand)
            monthly_comfort_penalties.append(
                MonthlyMetrics(
                    year=year,
                    month=month,
                    comfort_penalty=float(comfort_penalty_factor * total_unmet_kwh),
                )
            )

            # Start new month
            current_month = month
            month_start_idx = i

    # Handle the last month
    if month_start_idx < len(time_stamps):
        month_intervals = len(time_stamps) - month_start_idx
        month_unmet_demand = unmet_demand_kWh[month_start_idx : month_start_idx + month_intervals]
        total_unmet_kwh = np.sum(month_unmet_demand)
        monthly_comfort_penalties.append(
            MonthlyMetrics(year=year, month=month, comfort_penalty=float(comfort_penalty_factor * total_unmet_kwh))
        )

    return monthly_comfort_penalties


def calculate_monthly_bill_and_comfort_penalty(
    simulation_results: SimulationResults,
    monthly_rate_structure: list[MonthlyRateStructure],
    TOU_params: TOUParameters,
    comfort_penalty_factor: float = 0.15,
) -> list[MonthlyMetrics]:
    monthly_bills = calculate_monthly_bill(simulation_results, monthly_rate_structure)
    monthly_comfort_penalties = calculate_monthly_comfort_penalty(
        simulation_results, TOU_params, comfort_penalty_factor
    )
    monthly_metrics = []
    for bill, comfort_penalty in zip(monthly_bills, monthly_comfort_penalties):
        monthly_metrics.append(
            MonthlyMetrics(
                year=bill.year, month=bill.month, bill=bill.bill, comfort_penalty=comfort_penalty.comfort_penalty
            )
        )
    return monthly_metrics


def calculate_monthly_metrics(
    simulation_year_months: list[tuple[int, int]],
    monthly_decisions: list[str],
    states: list[str],
    default_monthly_bill: list[float],
    tou_monthly_bill: list[float],
    default_monthly_comfort_penalty: list[float],
    tou_monthly_comfort_penalty: list[float],
) -> list[MonthlyResults]:
    """
    Calculate monthly results
    """
    monthly_results = []
    for i in range(len(simulation_year_months)):
        current_monthly_result = MonthlyResults(
            year=simulation_year_months[i][0],
            month=simulation_year_months[i][1],
            current_state=states[i],
            bill=default_monthly_bill[i] if states[i] == "default" else tou_monthly_bill[i],
            comfort_penalty=default_monthly_comfort_penalty[i]
            if states[i] == "default"
            else tou_monthly_comfort_penalty[i],
            switching_decision=monthly_decisions[i],
            realized_savings=default_monthly_bill[i] - tou_monthly_bill[i] if states[i] == "tou" else 0,
            unrealized_savings=default_monthly_bill[i] - tou_monthly_bill[i] if states[i] == "default" else 0,
        )
        monthly_results.append(current_monthly_result)
    return monthly_results


def calculate_annual_metrics(monthly_results: list[MonthlyResults]) -> dict[str, float]:
    """
    Calculate basic annual performance metrics from monthly results

    Args:
        monthly_results: List of MonthlyResults for each month

    Returns:
        Dictionary of basic annual metrics
    """
    total_bills = sum(r.bill for r in monthly_results)
    total_comfort_penalty = sum(r.comfort_penalty for r in monthly_results)

    # Calculate TOU adoption rate
    tou_months = sum(1 for r in monthly_results if r.current_state == "tou")
    tou_adoption_rate = tou_months / len(monthly_results) * 100

    # Calculate total realized savings (only when on TOU)
    total_realized_savings = sum(r.realized_savings for r in monthly_results if r.current_state == "tou")

    return {
        "total_annual_bills": total_bills,
        "total_comfort_penalty": total_comfort_penalty,
        "total_realized_savings": total_realized_savings,
        "net_annual_benefit": total_realized_savings - total_comfort_penalty,
        "tou_adoption_rate_percent": tou_adoption_rate,
        "average_monthly_bill": total_bills / len(monthly_results),
    }


def extract_ochre_results(df: pd.DataFrame, time_step: timedelta) -> SimulationResults:
    """
    Extract simulation results from OCHRE output DataFrame

    Args:
        df: OCHRE simulation results DataFrame
        monthly_intervals: Number of intervals for each month in the simulation period
        time_step: Time step of the simulation

    Returns:
        SimulationResults with electricity consumption, tank temps, and unmet demand
    """
    # Extract time from the index
    time_values = df.index.values

    # Extract electricity consumption for water heating [kW] -> [kWh]
    time_step_fraction = time_step.total_seconds() / SECONDS_PER_HOUR
    E_mt = (
        np.array(df["Water Heating Electric Power (kW)"].values, dtype=float) * time_step_fraction
    )  # Convert kW to kWh

    # Extract tank temperature [°C]
    T_tank_mt = np.array(df["Hot Water Average Temperature (C)"].values, dtype=float)
    # Extract unmet demand [kW] -> [kWh]
    D_unmet_mt = (
        np.array(df["Hot Water Unmet Demand (kW)"].values, dtype=float) * time_step_fraction
    )  # Convert kW to kWh

    return SimulationResults(time_values, E_mt, T_tank_mt, D_unmet_mt)


<<<<<<< HEAD
def batch_run_analysis(monthly_results: list[list[MonthlyResults]], annual_metrics: list[dict[str, float]]) -> None:
    """
    Analyze the results of the batch run
    """
    benefited_bldgs = []
    no_benefit_bldgs = []
    for i in range(len(annual_metrics)):
        if annual_metrics[i]["total_realized_savings"] > 0:
            benefited_bldgs.append(annual_metrics[i])
        else:
            no_benefit_bldgs.append(annual_metrics[i])

    print(f"Benefited bldgs: {len(benefited_bldgs)}")
    print(f"No benefit bldgs: {len(no_benefit_bldgs)}")
    print(f"Percentage of benefited bldgs: {len(benefited_bldgs) / len(annual_metrics) * 100}%")
    print(
        f"Average total savings for all homes: ${sum(annual_metric['total_realized_savings'] for annual_metric in annual_metrics) / len(annual_metrics):.2f}"
    )
    if len(benefited_bldgs) > 0:
        print(
            f"Average total savings for benefitting homes: {sum(benefited_bldg['total_realized_savings'] for benefited_bldg in benefited_bldgs) / len(benefited_bldgs):.2f}$"
        )

    total_savings = [annual_metric["total_realized_savings"] for annual_metric in annual_metrics]

    """Total savings plot"""
    # Create a more informative histogram
    plt.figure(figsize=(10, 6))
    plt.hist(total_savings, bins=20, alpha=0.7, color="skyblue", edgecolor="black")

    # Add vertical line for mean
    mean_savings = float(np.mean(total_savings))
    plt.axvline(mean_savings, color="red", linestyle="--", linewidth=2, label=f"Mean: ${mean_savings:.2f}")

    # Add vertical line for median
    median_savings = float(np.median(total_savings))
    plt.axvline(median_savings, color="orange", linestyle="--", linewidth=2, label=f"Median: ${median_savings:.2f}")

    # Add vertical line at zero
    plt.axvline(0, color="green", linestyle="-", linewidth=1, alpha=0.7, label="Break-even line")

    plt.xlabel("Total Realized Savings ($)", fontsize=12)
    plt.ylabel("Number of Households", fontsize=12)
    plt.title("Distribution of Annual TOU Rate Savings Across Households", fontsize=14, fontweight="bold")
    plt.legend(fontsize=10)
    plt.grid(True, alpha=0.3)

    # Add text box with summary statistics
    positive_savings = [s for s in total_savings if s > 0]
    negative_savings = [s for s in total_savings if s < 0]

    stats_text = f"Total Households: {len(total_savings)}\n"
    stats_text += (
        f"Households with Savings: {len(positive_savings)} ({len(positive_savings) / len(total_savings) * 100:.1f}%)\n"
    )
    stats_text += (
        f"Households with Losses: {len(negative_savings)} ({len(negative_savings) / len(total_savings) * 100:.1f}%)\n"
    )
    stats_text += f"Average Savings: ${mean_savings:.2f}\n"
    if positive_savings:
        stats_text += f"Avg Savings (Benefiting HH): ${np.mean(positive_savings):.2f}"

    plt.text(
        0.02,
        0.98,
        stats_text,
        transform=plt.gca().transAxes,
        verticalalignment="top",
        bbox={"boxstyle": "round", "facecolor": "white", "alpha": 0.8},
        fontsize=9,
    )

    plt.tight_layout()
    # Create outputs directory if it doesn't exist
    from pathlib import Path

    base_path = Path(__file__).parent.absolute()
    Path(base_path / "outputs").mkdir(exist_ok=True)
    # Save the plot to a file instead of showing it
    plt.savefig(base_path / "outputs" / "total_savings_distribution.png", dpi=300, bbox_inches="tight")
    print(f"Plot saved as '{base_path / 'outputs' / 'total_savings_distribution.png'}'")
    plt.close()  # Close the figure to free memory

    """Switching decision plot"""
    default = np.zeros(len(monthly_results[0]))
    tou = np.zeros(len(monthly_results[0]))
    month_years = []
    for i in range(len(monthly_results)):
        bldg_monthly_results = monthly_results[i]
        for j in range(len(bldg_monthly_results)):
            bldg_monthly_result = bldg_monthly_results[j]
            if i == 0:
                month_years.append(datetime(year=bldg_monthly_result.year, month=bldg_monthly_result.month, day=1))
            if bldg_monthly_result.current_state == "default":
                default[j] += 1
            else:
                tou[j] += 1

    # Create the switching decision time series plot
    fig, ax1 = plt.subplots(figsize=(12, 6))

    # Convert datetime objects to matplotlib dates
    month_years_mpl = mdates.date2num(month_years)

    # Plot both lines on primary axis
    ax1.plot(month_years_mpl, default, marker="o", linewidth=2, label="Default Rate", color="blue")
    ax1.plot(month_years_mpl, tou, marker="s", linewidth=2, label="TOU Rate", color="red")

    # Set integer y-axis ticks on the left
    total_households = len(monthly_results)
    ax1.set_ylim(0, total_households)
    ax1.yaxis.set_major_locator(plt.matplotlib.ticker.MaxNLocator(integer=True))

    # Customize the primary axis
    ax1.set_xlabel("Month", fontsize=12)
    ax1.set_ylabel("Number of Households", fontsize=12)
    ax1.set_title("Household Rate Adoption Over Time", fontsize=14, fontweight="bold")
    ax1.grid(True, alpha=0.3)

    # Format x-axis to show months nicely
    ax1.xaxis.set_major_formatter(mdates.DateFormatter("%b %Y"))
    ax1.xaxis.set_major_locator(mdates.MonthLocator())
    plt.setp(ax1.xaxis.get_majorticklabels(), rotation=45)

    # Create secondary y-axis for percentages
    ax2 = ax1.twinx()

    # Calculate percentages for each month
    default_percentages = [default[i] / total_households * 100 for i in range(len(default))]
    tou_percentages = [tou[i] / total_households * 100 for i in range(len(tou))]

    # Set percentage axis limits and ticks
    ax2.set_ylim(0, 100)
    ax2.set_ylabel("Percentage of Households (%)", fontsize=12)

    # Add percentage line on secondary axis (invisible but sets the scale)
    ax2.plot(month_years_mpl, default_percentages, alpha=0)  # Invisible line to set scale
    ax2.plot(month_years_mpl, tou_percentages, alpha=0)  # Invisible line to set scale

    # Combine legends
    lines1, labels1 = ax1.get_legend_handles_labels()
    ax1.legend(lines1, labels1, fontsize=10, loc="upper left")

    plt.tight_layout()
    # Create outputs directory if it doesn't exist (already created above, but just in case)
    base_path = Path(__file__).parent.absolute()
    Path(base_path / "outputs").mkdir(exist_ok=True)
    plt.savefig(base_path / "outputs" / "rate_adoption_timeseries.png", dpi=300, bbox_inches="tight")
    print(f"Rate adoption time series plot saved as '{base_path / 'outputs' / 'rate_adoption_timeseries.png'}'")
    plt.close()
=======
def calculate_value_learning_monthly_metrics(
    simulation_year_months: list[tuple[int, int]],
    monthly_decisions: list[str],
    states: list[str],
    default_monthly_bill: list[float],
    tou_monthly_bill: list[float],
    default_monthly_comfort_penalty: list[float],
    tou_monthly_comfort_penalty: list[float],
    learning_metrics_history: list[dict],
) -> list[ValueLearningResults]:
    """
    Calculate monthly results for value learning simulation.

    Args:
        simulation_year_months: List of (year, month) tuples
        monthly_decisions: List of decisions ("switch" or "stay")
        states: List of states ("default" or "tou")
        default_monthly_bill: List of default monthly bills
        tou_monthly_bill: List of TOU monthly bills
        default_monthly_comfort_penalty: List of default comfort penalties
        tou_monthly_comfort_penalty: List of TOU comfort penalties
        learning_metrics_history: List of learning metrics dictionaries

    Returns:
        List of ValueLearningResults for each month
    """
    monthly_results = []

    for i in range(len(monthly_decisions)):
        year, month = simulation_year_months[i]
        current_state = states[i]
        decision = monthly_decisions[i]
        learning_metrics = learning_metrics_history[i]

        # Calculate savings based on current state
        if current_state == "default":
            realized_savings = 0.0
            unrealized_savings = default_monthly_bill[i] - tou_monthly_bill[i]
            bill = default_monthly_bill[i]
            comfort_penalty = default_monthly_comfort_penalty[i]
        else:  # TOU
            realized_savings = default_monthly_bill[i] - tou_monthly_bill[i]
            unrealized_savings = 0.0
            bill = tou_monthly_bill[i]
            comfort_penalty = tou_monthly_comfort_penalty[i]

        # Create ValueLearningResults with both standard and learning metrics
        result = ValueLearningResults(
            year=year,
            month=month,
            current_state=current_state,
            bill=bill,
            comfort_penalty=comfort_penalty,
            switching_decision=decision,
            realized_savings=realized_savings,
            unrealized_savings=unrealized_savings,
            # Value learning specific fields
            v_default=learning_metrics.get("v_default", 0.0),
            v_tou=learning_metrics.get("v_tou", 0.0),
            epsilon_m=learning_metrics.get("epsilon_m", 0.0),
            alpha_m_learn=learning_metrics.get("alpha_m_learn", 0.0),
            decision_type=learning_metrics.get("decision_type", "unknown"),
            value_difference=learning_metrics.get("value_difference", 0.0),
            recent_cost_surprise=learning_metrics.get("recent_cost_surprise", 0.0),
        )

        monthly_results.append(result)

    return monthly_results


def calculate_value_learning_annual_metrics(monthly_results: list[ValueLearningResults]) -> dict[str, float]:
    """
    Calculate comprehensive annual metrics for value learning simulation.

    From documentation metrics:
    - Exploration Rate = (sum of switches) / 12 * 100%
    - Final Value Difference = |V_12^TOU - V_12^default|
    - TOU Adoption Rate = (sum of months on TOU) / 12 * 100%
    - Peak Load Reduction = comparison with baseline

    Args:
        monthly_results: List of ValueLearningResults for each month

    Returns:
        Dictionary with comprehensive annual metrics
    """
    if not monthly_results:
        return {}

    # Standard financial metrics
    total_bills = sum(r.bill for r in monthly_results)
    total_comfort_penalty = sum(r.comfort_penalty for r in monthly_results)
    total_realized_savings = sum(r.realized_savings for r in monthly_results if r.current_state == "tou")

    # Value learning specific metrics

    # 1. Exploration Rate (from documentation)
    total_switches = sum(1 for r in monthly_results if r.switching_decision == "switch")
    exploration_rate = (total_switches / len(monthly_results)) * 100

    # 2. Final Value Difference (from documentation)
    final_result = monthly_results[-1]
    final_value_difference = abs(final_result.v_tou - final_result.v_default)

    # 3. TOU Adoption Rate (from documentation)
    tou_months = sum(1 for r in monthly_results if r.current_state == "tou")
    tou_adoption_rate = (tou_months / len(monthly_results)) * 100

    # 4. Learning behavior metrics
    exploration_decisions = sum(1 for r in monthly_results if r.decision_type == "exploration")
    exploitation_decisions = len(monthly_results) - exploration_decisions
    exploration_vs_exploitation_ratio = (
        (exploration_decisions / exploitation_decisions) if exploitation_decisions > 0 else float("inf")
    )

    # 5. Learning convergence metrics
    initial_value_diff = abs(monthly_results[0].v_tou - monthly_results[0].v_default)
    learning_convergence = abs(final_value_difference - initial_value_diff)

    # 6. Exploration rate evolution
    avg_exploration_rate = sum(r.epsilon_m for r in monthly_results) / len(monthly_results)
    final_exploration_rate = final_result.epsilon_m
    exploration_rate_change = final_exploration_rate - monthly_results[0].epsilon_m

    # 7. Experience replay metrics
    total_cost_surprises = sum(r.recent_cost_surprise for r in monthly_results)
    avg_cost_surprise = total_cost_surprises / len(monthly_results) if len(monthly_results) > 0 else 0
    value_learning_efficiency = (final_value_difference / initial_value_diff) if initial_value_diff > 0 else 1.0

    return {
        # Standard financial metrics
        "total_annual_bills": total_bills,
        "total_comfort_penalty": total_comfort_penalty,
        "total_realized_savings": total_realized_savings,
        "net_annual_benefit": total_realized_savings - total_comfort_penalty,
        "average_monthly_bill": total_bills / len(monthly_results),
        # Core value learning metrics (from documentation)
        "exploration_rate_percent": exploration_rate,
        "final_value_difference": final_value_difference,
        "tou_adoption_rate_percent": tou_adoption_rate,
        # Extended learning behavior metrics
        "exploration_decisions": exploration_decisions,
        "exploitation_decisions": exploitation_decisions,
        "exploration_vs_exploitation_ratio": exploration_vs_exploitation_ratio,
        "learning_convergence": learning_convergence,
        "avg_exploration_rate": avg_exploration_rate,
        "final_exploration_rate": final_exploration_rate,
        "exploration_rate_change": exploration_rate_change,
        "avg_cost_surprise": avg_cost_surprise,
        "total_cost_surprises": total_cost_surprises,
        "value_learning_efficiency": value_learning_efficiency,
        # Final learned values
        "final_v_default": final_result.v_default,
        "final_v_tou": final_result.v_tou,
        "final_alpha_learn": final_result.alpha_m_learn,
    }
>>>>>>> ccc32764
<|MERGE_RESOLUTION|>--- conflicted
+++ resolved
@@ -269,7 +269,6 @@
     return SimulationResults(time_values, E_mt, T_tank_mt, D_unmet_mt)
 
 
-<<<<<<< HEAD
 def batch_run_analysis(monthly_results: list[list[MonthlyResults]], annual_metrics: list[dict[str, float]]) -> None:
     """
     Analyze the results of the batch run
@@ -420,7 +419,8 @@
     plt.savefig(base_path / "outputs" / "rate_adoption_timeseries.png", dpi=300, bbox_inches="tight")
     print(f"Rate adoption time series plot saved as '{base_path / 'outputs' / 'rate_adoption_timeseries.png'}'")
     plt.close()
-=======
+    
+    
 def calculate_value_learning_monthly_metrics(
     simulation_year_months: list[tuple[int, int]],
     monthly_decisions: list[str],
@@ -577,5 +577,4 @@
         "final_v_default": final_result.v_default,
         "final_v_tou": final_result.v_tou,
         "final_alpha_learn": final_result.alpha_m_learn,
-    }
->>>>>>> ccc32764
+    }