--- conflicted
+++ resolved
@@ -18,41 +18,23 @@
     assert decision == "stay"  # Should stay because net savings negative (2 - 3 = -1 < 0)
 
     # Test from TOU state with good realized savings
-<<<<<<< HEAD
-    decision = human_controller.TOU_decision("tou", 100.0, 80.0, 5.0, SAMPLE_TOU_PARAMS)
+    decision = human_controller.evaluate_TOU("tou", 100.0, 80.0, 5.0, SAMPLE_TOU_PARAMS)
     assert decision == "stay"  # Should stay because net savings positive (20 - 1.2 - 5 = 13.8 > 0)
 
     # Test from TOU state with poor performance (negative savings)
-    decision = human_controller.TOU_decision("tou", 100.0, 110.0, 5.0, SAMPLE_TOU_PARAMS)
+    decision = human_controller.evaluate_TOU("tou", 100.0, 110.0, 5.0, SAMPLE_TOU_PARAMS)
     assert decision == "switch"  # Should switch back because net savings negative (-10 - 1.2 - 5 = -16.2 <= 0)
-=======
-    decision = human_controller.evaluate_TOU("tou", 100.0, 80.0, 5.0, SAMPLE_TOU_PARAMS)
-    assert decision == "stay"  # Should stay because net savings positive (20 - 5 = 15 > 0)
-
-    # Test from TOU state with poor performance (negative savings)
-    decision = human_controller.evaluate_TOU("tou", 100.0, 110.0, 5.0, SAMPLE_TOU_PARAMS)
-    assert decision == "switch"  # Should switch back because net savings negative (-10 - 5 = -15 < 0)
->>>>>>> 48864387
 
     # Test case: exactly break-even from default
     decision = human_controller.evaluate_TOU("default", 100.0, 97.0, 5.0, SAMPLE_TOU_PARAMS)
     assert decision == "stay"  # Net savings = 3 - 3 = 0, not > 0, so stay
 
     # Test case: exactly break-even from TOU
-<<<<<<< HEAD
-    decision = human_controller.TOU_decision("tou", 100.0, 95.0, 5.0, SAMPLE_TOU_PARAMS)
+    decision = human_controller.evaluate_TOU("tou", 100.0, 95.0, 5.0, SAMPLE_TOU_PARAMS)
     assert (
         decision == "switch"
     )  # Net savings = 5 - 1.2 - 5 = -1.2 <= 0, so switch back to default (includes switching cost back)
 
     # Test case: zero comfort penalty
-    decision = human_controller.TOU_decision("tou", 100.0, 80.0, 0.0, SAMPLE_TOU_PARAMS)
-    assert decision == "stay"  # Net savings = 20 - 1.2 - 0 = 18.8 > 0
-=======
-    decision = human_controller.evaluate_TOU("tou", 100.0, 95.0, 5.0, SAMPLE_TOU_PARAMS)
-    assert decision == "stay"  # Net savings = 5 - 5 = 0, not < 0, so stay on TOU
-
-    # Test case: zero comfort penalty
     decision = human_controller.evaluate_TOU("tou", 100.0, 80.0, 0.0, SAMPLE_TOU_PARAMS)
-    assert decision == "stay"  # Net savings = 20 - 0 = 20 > 0
->>>>>>> 48864387
+    assert decision == "stay"  # Net savings = 20 - 1.2 - 0 = 18.8 > 0