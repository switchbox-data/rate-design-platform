"""
Tests for rate_design_platform.second_pass module

Tests for refactored functions in the value learning simulation.
"""

import os
from datetime import datetime, timedelta

import pytest
from ochre.utils import default_input_path

from rate_design_platform.Analysis import MonthlyMetrics, ValueLearningResults
from rate_design_platform.second_pass import (
    evaluate_value_learning_decision,
    run_value_learning_simulation,
    simulate_full_cycle,
)
from rate_design_platform.utils.rates import TOUParameters


@pytest.fixture
def sample_house_args():
    """Provide sample house_args for testing using OCHRE default paths"""
    return {
        "start_time": datetime(2018, 1, 1, 0, 0),
        "end_time": datetime(2018, 2, 1, 0, 0),  # One month for faster testing
        "time_res": timedelta(minutes=15),
        "duration": timedelta(days=31),
        "initialization_time": timedelta(days=1),
        "save_results": False,
        "verbosity": 9,
        "metrics_verbosity": 7,
        "hpxml_file": os.path.join(default_input_path, "Input Files", "bldg0112631-up11.xml"),
        "hpxml_schedule_file": os.path.join(default_input_path, "Input Files", "bldg0112631_schedule.csv"),
        "weather_file": os.path.join(default_input_path, "Weather", "USA_CO_Denver.Intl.AP.725650_TMY3.epw"),
    }


@pytest.fixture
def sample_tou_params():
    """Provide sample TOU parameters for testing"""
    return TOUParameters()


<<<<<<< HEAD
@pytest.fixture
def sample_timesteps():
    """Provide sample timesteps for testing"""
    start = datetime(2018, 1, 1, 0, 0)
    end = datetime(2018, 3, 1, 0, 0)  # Two months
    return pd.date_range(start=start, end=end, freq=timedelta(minutes=15))[:-1]


=======
>>>>>>> a685926d
def test_simulate_full_cycle(sample_house_args, sample_tou_params):
    """Test simulate_full_cycle function"""
    # Test default simulation
<<<<<<< HEAD
    default_monthly_bill_and_comfort_penalty = simulate_full_cycle("default", sample_tou_params, test_house_args)

    assert isinstance(default_monthly_bill_and_comfort_penalty, list)
    assert len(default_monthly_bill_and_comfort_penalty) == 1  # One month
    assert all(
        monthly_bill_and_comfort_penalty.bill > 0
        for monthly_bill_and_comfort_penalty in default_monthly_bill_and_comfort_penalty
    )
    assert all(
        monthly_bill_and_comfort_penalty.comfort_penalty >= 0
        for monthly_bill_and_comfort_penalty in default_monthly_bill_and_comfort_penalty
    )

    # Test TOU simulation
    tou_monthly_bill_and_comfort_penalty = simulate_full_cycle("tou", sample_tou_params, test_house_args)

    assert isinstance(tou_monthly_bill_and_comfort_penalty, list)
    assert len(tou_monthly_bill_and_comfort_penalty) == 1  # One month
    assert all(
        monthly_bill_and_comfort_penalty.bill > 0
        for monthly_bill_and_comfort_penalty in tou_monthly_bill_and_comfort_penalty
    )
    assert all(
        monthly_bill_and_comfort_penalty.comfort_penalty >= 0
        for monthly_bill_and_comfort_penalty in tou_monthly_bill_and_comfort_penalty
    )
=======
    default_monthly_bills, default_monthly_unmet_demand = simulate_full_cycle(
        "default", sample_tou_params, sample_house_args
    )

    assert isinstance(default_monthly_bills, list)
    assert isinstance(default_monthly_unmet_demand, list)
    assert len(default_monthly_bills) == 1  # One month
    assert len(default_monthly_unmet_demand) == 1  # One month
    assert all(isinstance(bill, MonthlyMetrics) for bill in default_monthly_bills)
    assert all(bill.bill > 0 for bill in default_monthly_bills)
    assert all(isinstance(demand, float) for demand in default_monthly_unmet_demand)
    assert all(demand >= 0 for demand in default_monthly_unmet_demand)

    # Test TOU simulation
    tou_monthly_bills, tou_monthly_unmet_demand = simulate_full_cycle("tou", sample_tou_params, sample_house_args)

    assert isinstance(tou_monthly_bills, list)
    assert isinstance(tou_monthly_unmet_demand, list)
    assert len(tou_monthly_bills) == 1  # One month
    assert len(tou_monthly_unmet_demand) == 1  # One month
    assert all(isinstance(bill, MonthlyMetrics) for bill in tou_monthly_bills)
    assert all(bill.bill > 0 for bill in tou_monthly_bills)
    assert all(isinstance(demand, float) for demand in tou_monthly_unmet_demand)
    assert all(demand >= 0 for demand in tou_monthly_unmet_demand)
>>>>>>> a685926d


def test_evaluate_value_learning_decision():
    """Test evaluate_value_learning_decision function"""
    from rate_design_platform.DecisionMaker import ValueLearningController
    from rate_design_platform.utils.building_characteristics import BuildingCharacteristics
    from rate_design_platform.utils.value_learning_params import ValueLearningParameters

    # Create test controller
    params = ValueLearningParameters()
    building_chars = BuildingCharacteristics(
        state_code="CO",
        zip_code="80202",
        year_built=1980,
        n_residents=2.5,
        n_bedrooms=3,
        conditioned_floor_area=1500.0,
        residential_facility_type="single-family detached",
        climate_zone="5B",
        ami=1.0,
        wh_type="storage",
    )
    controller = ValueLearningController(params, building_chars)

    # Test data for 3 months
    default_monthly_bill = [100.0, 110.0, 120.0]
    tou_monthly_bill = [80.0, 90.0, 100.0]
    default_monthly_unmet_demand = [2.0, 3.0, 4.0]
    tou_monthly_unmet_demand = [5.0, 6.0, 7.0]

    decisions, states, learning_metrics_history = evaluate_value_learning_decision(
        controller, default_monthly_bill, tou_monthly_bill, default_monthly_unmet_demand, tou_monthly_unmet_demand
    )

    assert len(decisions) == 3
    assert len(states) == 3
    assert len(learning_metrics_history) == 3
    assert states[0] == "default"  # Initial state
    assert all(decision in ["switch", "stay"] for decision in decisions)
    assert all(state in ["default", "tou"] for state in states)
    assert all(isinstance(metrics, dict) for metrics in learning_metrics_history)

    # Check learning metrics structure
    for metrics in learning_metrics_history:
        expected_keys = ["v_default", "v_tou", "epsilon_m", "alpha_m_learn", "value_difference"]
        for key in expected_keys:
            assert key in metrics


<<<<<<< HEAD
def test_run_full_simulation(sample_house_args, sample_tou_params):
    """Test run_full_simulation function"""
=======
def test_run_value_learning_simulation(sample_house_args, sample_tou_params):
    """Test run_value_learning_simulation function"""
>>>>>>> a685926d
    # Reduce simulation size for testing
    test_house_args = sample_house_args.copy()
    test_house_args["duration"] = timedelta(days=61)  # Two months
    test_house_args["end_time"] = datetime(2018, 3, 1, 0, 0)

    monthly_results, annual_metrics, learning_metrics_history = run_value_learning_simulation(
        sample_tou_params, test_house_args
    )

    # Check monthly results structure
    assert isinstance(monthly_results, list)
    assert len(monthly_results) == 2  # Two months
    assert all(isinstance(result, ValueLearningResults) for result in monthly_results)

    # Check annual metrics structure
    assert isinstance(annual_metrics, dict)
    expected_annual_keys = [
        "total_annual_bills",
        "total_comfort_penalty",
        "total_realized_savings",
        "net_annual_benefit",
        "tou_adoption_rate_percent",
        "average_monthly_bill",
        "exploration_rate_percent",
        "final_value_difference",
        "final_v_default",
        "final_v_tou",
    ]
    for key in expected_annual_keys:
        assert key in annual_metrics
        assert isinstance(annual_metrics[key], (int, float))

    # Check learning metrics history
    assert isinstance(learning_metrics_history, list)
    assert len(learning_metrics_history) == 2  # Two months
    assert all(isinstance(metrics, dict) for metrics in learning_metrics_history)


def test_run_value_learning_simulation_with_building_xml(sample_tou_params):
    """Test run_value_learning_simulation with explicit building XML path"""
    # Create minimal house args for faster testing
    house_args = {
        "start_time": datetime(2018, 1, 1, 0, 0),
        "end_time": datetime(2018, 2, 1, 0, 0),  # One month
        "time_res": timedelta(minutes=15),
        "duration": timedelta(days=31),
        "initialization_time": timedelta(days=1),
        "save_results": False,
        "verbosity": 9,
        "metrics_verbosity": 7,
        "hpxml_file": os.path.join(default_input_path, "Input Files", "bldg0112631-up11.xml"),
        "hpxml_schedule_file": os.path.join(default_input_path, "Input Files", "bldg0112631_schedule.csv"),
        "weather_file": os.path.join(default_input_path, "Weather", "USA_CO_Denver.Intl.AP.725650_TMY3.epw"),
    }

    building_xml_path = os.path.join(default_input_path, "Input Files", "bldg0112631-up11.xml")

    monthly_results, annual_metrics, learning_metrics_history = run_value_learning_simulation(
        sample_tou_params, house_args, building_xml_path
    )

    # Should run successfully and return valid results
    assert isinstance(monthly_results, list)
    assert len(monthly_results) == 1  # One month
    assert isinstance(annual_metrics, dict)
    assert isinstance(learning_metrics_history, list)
    assert len(learning_metrics_history) == 1  # One month


def test_simulate_full_cycle_with_none_params(sample_house_args):
    """Test simulate_full_cycle with None parameters"""
    # Should use default parameters
    monthly_bills, monthly_unmet_demand = simulate_full_cycle("default", None, sample_house_args)

    assert isinstance(monthly_bills, list)
    assert isinstance(monthly_unmet_demand, list)
    assert len(monthly_bills) > 0
    assert len(monthly_unmet_demand) > 0


def test_simulate_full_cycle_return_types(sample_house_args, sample_tou_params):
    """Test that simulate_full_cycle returns correct types"""
    monthly_bills, monthly_unmet_demand = simulate_full_cycle("default", sample_tou_params, sample_house_args)

    # Bills should be MonthlyMetrics objects
    for bill in monthly_bills:
        assert isinstance(bill, MonthlyMetrics)
        assert hasattr(bill, "bill")
        assert hasattr(bill, "year")
        assert hasattr(bill, "month")
        assert isinstance(bill.bill, (int, float))
        assert bill.bill >= 0

    # Unmet demand should be floats
    for demand in monthly_unmet_demand:
        assert isinstance(demand, float)
        assert demand >= 0


def test_value_learning_results_structure():
    """Test ValueLearningResults structure in monthly results"""

    # Create minimal test setup
    house_args = {
        "start_time": datetime(2018, 1, 1, 0, 0),
        "end_time": datetime(2018, 2, 1, 0, 0),  # One month
        "time_res": timedelta(minutes=15),
        "duration": timedelta(days=31),
        "initialization_time": timedelta(days=1),
        "save_results": False,
        "verbosity": 9,
        "metrics_verbosity": 7,
        "hpxml_file": os.path.join(default_input_path, "Input Files", "bldg0112631-up11.xml"),
        "hpxml_schedule_file": os.path.join(default_input_path, "Input Files", "bldg0112631_schedule.csv"),
        "weather_file": os.path.join(default_input_path, "Weather", "USA_CO_Denver.Intl.AP.725650_TMY3.epw"),
    }

    monthly_results, _, _ = run_value_learning_simulation(TOUParameters(), house_args)

    # Check that results have ValueLearningResults structure
    for result in monthly_results:
        # Standard MonthlyResults fields
        assert hasattr(result, "year")
        assert hasattr(result, "month")
        assert hasattr(result, "current_state")
        assert hasattr(result, "bill")
        assert hasattr(result, "comfort_penalty")
        assert hasattr(result, "switching_decision")
        assert hasattr(result, "realized_savings")
        assert hasattr(result, "unrealized_savings")

        # Value learning specific fields
        assert hasattr(result, "v_default")
        assert hasattr(result, "v_tou")
        assert hasattr(result, "epsilon_m")
        assert hasattr(result, "alpha_m_learn")
        assert hasattr(result, "decision_type")
        assert hasattr(result, "value_difference")
        assert hasattr(result, "recent_cost_surprise")

        # Check types
        assert isinstance(result.year, int)
        assert isinstance(result.month, int)
        assert result.current_state in ["default", "tou"]
        assert isinstance(result.bill, (int, float))
        assert isinstance(result.comfort_penalty, (int, float))
        assert result.switching_decision in ["switch", "stay"]
        assert isinstance(result.realized_savings, (int, float))
        assert isinstance(result.unrealized_savings, (int, float))
        assert isinstance(result.v_default, (int, float))
        assert isinstance(result.v_tou, (int, float))
        assert isinstance(result.epsilon_m, (int, float))
        assert isinstance(result.alpha_m_learn, (int, float))
        assert result.decision_type in ["exploration", "exploitation", "unknown"]
        assert isinstance(result.value_difference, (int, float))
        assert isinstance(result.recent_cost_surprise, (int, float))<|MERGE_RESOLUTION|>--- conflicted
+++ resolved
@@ -43,48 +43,9 @@
     return TOUParameters()
 
 
-<<<<<<< HEAD
-@pytest.fixture
-def sample_timesteps():
-    """Provide sample timesteps for testing"""
-    start = datetime(2018, 1, 1, 0, 0)
-    end = datetime(2018, 3, 1, 0, 0)  # Two months
-    return pd.date_range(start=start, end=end, freq=timedelta(minutes=15))[:-1]
-
-
-=======
->>>>>>> a685926d
 def test_simulate_full_cycle(sample_house_args, sample_tou_params):
     """Test simulate_full_cycle function"""
     # Test default simulation
-<<<<<<< HEAD
-    default_monthly_bill_and_comfort_penalty = simulate_full_cycle("default", sample_tou_params, test_house_args)
-
-    assert isinstance(default_monthly_bill_and_comfort_penalty, list)
-    assert len(default_monthly_bill_and_comfort_penalty) == 1  # One month
-    assert all(
-        monthly_bill_and_comfort_penalty.bill > 0
-        for monthly_bill_and_comfort_penalty in default_monthly_bill_and_comfort_penalty
-    )
-    assert all(
-        monthly_bill_and_comfort_penalty.comfort_penalty >= 0
-        for monthly_bill_and_comfort_penalty in default_monthly_bill_and_comfort_penalty
-    )
-
-    # Test TOU simulation
-    tou_monthly_bill_and_comfort_penalty = simulate_full_cycle("tou", sample_tou_params, test_house_args)
-
-    assert isinstance(tou_monthly_bill_and_comfort_penalty, list)
-    assert len(tou_monthly_bill_and_comfort_penalty) == 1  # One month
-    assert all(
-        monthly_bill_and_comfort_penalty.bill > 0
-        for monthly_bill_and_comfort_penalty in tou_monthly_bill_and_comfort_penalty
-    )
-    assert all(
-        monthly_bill_and_comfort_penalty.comfort_penalty >= 0
-        for monthly_bill_and_comfort_penalty in tou_monthly_bill_and_comfort_penalty
-    )
-=======
     default_monthly_bills, default_monthly_unmet_demand = simulate_full_cycle(
         "default", sample_tou_params, sample_house_args
     )
@@ -109,7 +70,6 @@
     assert all(bill.bill > 0 for bill in tou_monthly_bills)
     assert all(isinstance(demand, float) for demand in tou_monthly_unmet_demand)
     assert all(demand >= 0 for demand in tou_monthly_unmet_demand)
->>>>>>> a685926d
 
 
 def test_evaluate_value_learning_decision():
@@ -159,13 +119,8 @@
             assert key in metrics
 
 
-<<<<<<< HEAD
-def test_run_full_simulation(sample_house_args, sample_tou_params):
-    """Test run_full_simulation function"""
-=======
 def test_run_value_learning_simulation(sample_house_args, sample_tou_params):
     """Test run_value_learning_simulation function"""
->>>>>>> a685926d
     # Reduce simulation size for testing
     test_house_args = sample_house_args.copy()
     test_house_args["duration"] = timedelta(days=61)  # Two months
