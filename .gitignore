docs/source

# From https://raw.githubusercontent.com/github/gitignore/main/Python.gitignore

# Byte-compiled / optimized / DLL files
__pycache__/
*.py[cod]
*$py.class

# C extensions
*.so

# Distribution / packaging
.Python
build/
develop-eggs/
dist/
downloads/
eggs/
.eggs/
lib/
lib64/
parts/
sdist/
var/
wheels/
share/python-wheels/
*.egg-info/
.installed.cfg
*.egg
MANIFEST

# PyInstaller
#  Usually these files are written by a python script from a template
#  before PyInstaller builds the exe, so as to inject date/other infos into it.
*.manifest
*.spec

# Installer logs
pip-log.txt
pip-delete-this-directory.txt

# Unit test / coverage reports
htmlcov/
.tox/
.nox/
.coverage
.coverage.*
.cache
nosetests.xml
coverage.xml
*.cover
*.py,cover
.hypothesis/
.pytest_cache/
cover/

# Translations
*.mo
*.pot

# Django stuff:
*.log
local_settings.py
db.sqlite3
db.sqlite3-journal

# Flask stuff:
instance/
.webassets-cache

# Scrapy stuff:
.scrapy

# Sphinx documentation
docs/_build/

# PyBuilder
.pybuilder/
target/

# Jupyter Notebook
.ipynb_checkpoints

# IPython
profile_default/
ipython_config.py

# PEP 582; used by e.g. github.com/David-OConnor/pyflow and github.com/pdm-project/pdm
__pypackages__/

# Celery stuff
celerybeat-schedule
celerybeat.pid

# SageMath parsed files
*.sage.py

# Environments
.env
.venv
env/
venv/
ENV/
env.bak/
venv.bak/

# Spyder project settings
.spyderproject
.spyproject

# Rope project settings
.ropeproject

# mkdocs documentation
/site

# mypy
.mypy_cache/
.dmypy.json
dmypy.json

# Pyre type checker
.pyre/

# pytype static type analyzer
.pytype/

# Cython debug symbols
cython_debug/

# Vscode config files
.vscode/

# PyCharm
#  JetBrains specific template is maintained in a separate JetBrains.gitignore that can
#  be found at https://github.com/github/gitignore/blob/main/Global/JetBrains.gitignore
#  and can be added to the global gitignore or merged into this file.  For a more nuclear
#  option (not recommended) you can uncomment the following to ignore the entire idea folder.
#.idea/

<<<<<<< HEAD
outputs/

/.quarto/
=======
*.html
.DS_Store
*_files/
>>>>>>> ff18ace3
<|MERGE_RESOLUTION|>--- conflicted
+++ resolved
@@ -139,12 +139,8 @@
 #  option (not recommended) you can uncomment the following to ignore the entire idea folder.
 #.idea/
 
-<<<<<<< HEAD
 outputs/
-
 /.quarto/
-=======
 *.html
 .DS_Store
-*_files/
->>>>>>> ff18ace3
+*_files/