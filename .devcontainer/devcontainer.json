// For format details, see https://aka.ms/devcontainer.json. For config options, see the
// README at: https://github.com/devcontainers/templates/tree/main/src/python
{
    "name": "rate-design-platform",
    "image": "mcr.microsoft.com/devcontainers/python:1-3.12-bullseye",

    // Install Quarto CLI and Chromium
    "features": {
        "ghcr.io/rocker-org/devcontainer-features/quarto-cli:1": {
            "installChromium": true
        },
        "ghcr.io/rocker-org/devcontainer-features/apt-packages:1": {
            "packages": "chromium"
        }
    },

<<<<<<< HEAD
    "customizations": {
        "vscode": {
            "extensions": [
                "quarto.quarto",
                "ms-python.python",
                "ms-toolsai.jupyter",
                "editorconfig.editorconfig"
=======
    // Use 'postCreateCommand' to run commands after the container is created.
    // This is used to install post-commit hooks, uv, virtualenv, and dependencies.
    "postCreateCommand": "./.devcontainer/postCreateCommand.sh",

    // Tell quarto to use Python interpreter in the uv virtual environment.
    "containerEnv": {
        "QUARTO_PYTHON": "/workspaces/rate-design-platform/.venv/bin/python"
    },

    // Configure tool-specific properties.
    "customizations": {
        "vscode": {
            "extensions": [
                "ms-python.python",
                "editorconfig.editorconfig",
                "quarto.quarto"
>>>>>>> ff18ace3
            ],
            "settings": {
                "python.testing.pytestArgs": ["tests"],
                "python.testing.unittestEnabled": false,
                "python.testing.pytestEnabled": true,
                "python.defaultInterpreterPath": "/workspaces/rate-design-platform/.venv/bin/python",
                "python.testing.pytestPath": "/workspaces/rate-design-platform/.venv/bin/pytest"
            }
        }
    },
    // Use 'postCreateCommand' to run commands after the container is created.
    "postCreateCommand": "./.devcontainer/postCreateCommand.sh"
}<|MERGE_RESOLUTION|>--- conflicted
+++ resolved
@@ -14,15 +14,6 @@
         }
     },
 
-<<<<<<< HEAD
-    "customizations": {
-        "vscode": {
-            "extensions": [
-                "quarto.quarto",
-                "ms-python.python",
-                "ms-toolsai.jupyter",
-                "editorconfig.editorconfig"
-=======
     // Use 'postCreateCommand' to run commands after the container is created.
     // This is used to install post-commit hooks, uv, virtualenv, and dependencies.
     "postCreateCommand": "./.devcontainer/postCreateCommand.sh",
@@ -39,7 +30,6 @@
                 "ms-python.python",
                 "editorconfig.editorconfig",
                 "quarto.quarto"
->>>>>>> ff18ace3
             ],
             "settings": {
                 "python.testing.pytestArgs": ["tests"],
@@ -49,7 +39,5 @@
                 "python.testing.pytestPath": "/workspaces/rate-design-platform/.venv/bin/pytest"
             }
         }
-    },
-    // Use 'postCreateCommand' to run commands after the container is created.
-    "postCreateCommand": "./.devcontainer/postCreateCommand.sh"
+    }
 }